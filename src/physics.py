r"""
This module contains the physics objects for the flowline ice model, does all 
of the finite element work, and Newton solves for non-linear equations.

**Classes**

:class:`~src.physics.AdjointVelocityBP` -- Linearized adjoint of 
Blatter-Pattyn, and functions for using it to calculate the gradient and 
objective function

:class:`~src.physics.Age` -- Solves the pure advection equation for ice 
age with a age zero Dirichlet boundary condition at the ice surface above the 
ELA. 
Stabilized with Streamline-upwind-Petrov-Galerking/GLS.

:class:`~src.physics.Enthalpy` -- Advection-Diffusion equation for ice sheets

:class:`~src.physics.FreeSurface` -- Calculates the change in surface 
elevation, and updates the mesh and surface function

:class:`~src.physics.SurfaceClimate` -- PDD and surface temperature model 
based on lapse rates

:class:`~src.physics.VelocityStokes` -- Stokes momentum balance

:class:`~src.physics.VelocityBP` -- Blatter-Pattyn momentum balance
"""

from pylab  import ndarray
from dolfin import *


class VelocityStokes(object):
  r"""  
  This class solves the non-linear Blatter-Pattyn momentum balance, 
  given a possibly non-uniform temperature field.
  
  :param model  : An instantiated 2D flowline ice :class:`~src.model.Model`
  :param config : Dictionary object containing information on physical 
	                attributes such as velocties, age, and surface climate

  **Equations**
 
  +-------------------+---------------+---------------------------------------+
  |Equation Name      |Condition      | Formula                               |
  +===================+===============+=======================================+
  |Variational        |               |.. math::                              |
  |Principle          |               |   \mathcal{A}[\textbf{u}, P] =        |
  |For Power Law      |               |   \int\limits_{\Omega}\frac{2n}{n+1}  |
  |Rheology           |               |   \eta\left(\dot{\epsilon}^{2}\right) |
  |                   |None           |   \dot{\epsilon}^{2} + \rho\textbf{g} |
  |                   |               |   \cdot\textbf{u}-P\nabla\cdot        |
  |                   |               |   \textbf{u}                          |
  |                   |               |   \ d\Omega+\int\limits_{\Gamma_{B}}  |
  |                   |               |   \frac{\beta^{2}}{2}H^{r}\textbf{u}  |
  |                   |               |   \cdot                               |
  |                   |               |   \textbf{u}+P\textbf{u}\cdot         |
  |                   |               |   \textbf{n} d\Gamma                  |
  +-------------------+---------------+---------------------------------------+
  |Rate of            |None           |.. math::                              |
  |strain             |               |   \eta\left(\dot{\epsilon}^{2}\right) |
  |                   |               |   =                                   |
  |tensor             |               |   b(T)\left[\dot{\epsilon}^{2}\right] |
  |                   |               |   ^{\frac{1-n}{2n}}                   |
  +-------------------+---------------+---------------------------------------+
  |Temperature        |Viscosity mode +.. math::                              |
  |Dependent          |is isothermal  |   b(T) = A_0^{\frac{-1}{n}}           |
  |Rate Factor        +---------------+---------------------------------------+
  |                   |Viscosity mode |Model dependent                        |
  |                   |is linear      |                                       |
  |                   +---------------+---------------------------------------+
  |                   |Viscosity mode |                                       |
  |                   |is full        |.. math::                              |
  |                   |               |   b(T) = \left[Ea(T)e^{-\frac{Q(T)}   |
  |                   |               |   {RT^*}}                             |
  |                   |               |   \right]^{\frac{-1}{n}}              |
  +-------------------+---------------+---------------------------------------+
  
  **Terms**

  +------------+-------------------------+------------------------------------+
  |Equation    |Term                     | Description                        |
  +============+=========================+====================================+
  |Variational |.. math::                |*Viscous dissipation* including     |
  |Principle   |                         |terms for strain rate dependent ice |
  |For Power   |   \frac{2n}{n+1}        |viscosity and the strain rate       |
  | Law        |   \eta\left(\dot        |tensor, respectively                |
  |Rheology    |   {\epsilon}^{2}        |                                    |
  |            |   \right)\dot{          |                                    |
  |            |   \epsilon}^{2}         |                                    |
  |            +-------------------------+------------------------------------+
  |            |.. math::                |*Graviataional potential* energy    |
  |            |   \rho\textbf{g}\cdot   |calculated using the density,       |
  |            |   \textbf{u}            |graviational force, and ice velocity|
  |            +-------------------------+------------------------------------+
  |            |.. math::                |*Incompressibility constraint*      |
  |            |    P\nabla\cdot         |included terms for pressure and the |
  |            |    \textbf{u}\ d\Omega  |divergence of the ice velocity      |
  |            +-------------------------+------------------------------------+
  |            |.. math::                |*Frictional head dissipation*       |
  |            |   \frac{\beta^{2}}      |including terms for the basal       |
  |            |   {2}H^{r}\textbf{u}    |sliding coefficient, ice thickness, |
  |            |   \cdot\textbf{u}       |and the ice velocity dotted into    |
  |            |                         |itself                              |
  |            +-------------------------+------------------------------------+
  |            |.. math::                |*Impenetrability constraint*        |
  |            |   P\textbf{u}\cdot      |calculated using the pressure and   |
  |            |   \textbf{n}            |the ice velocity dotted into the    |
  |            |                         |outward normal vector               |
  +------------+-------------------------+------------------------------------+
  |Rate of     |.. math::                |Temperature dependent rate factor,  |
  |strain      |   b(T)\left[\dot        |square of the second invarient of   |
  |tensor      |   {\epsilon}^{2}        |the strain rate tensor              |
  |            |   \right]^              |                                    |
  |            |  {\frac{1-n}{2n}}       |                                    |
  +------------+-------------------------+------------------------------------+
  |Temperature |.. math::                |Enhancement factor                  |
  |Dependent   |   E                     |                                    |
  |Rate Factor +-------------------------+------------------------------------+
  |            |.. math::                |Temperature dependent parameters    |
  |            |   a(T)                  |                                    |
  |            |                         |                                    |
  |            |   Q(T)                  |                                    |
  |            +-------------------------+------------------------------------+
  |            |.. math::                |Rate constant                       |
  |            |   R                     |                                    |
  +            +-------------------------+------------------------------------+
  |            |.. math::                |Temperature corrected for melting   |
  |            |   T^*                   |point dependence                    |
  +------------+-------------------------+------------------------------------+
  
  """
  def __init__(self, model, config):
    """ 
    Here we set up the problem, and do all of the differentiation and
    memory allocation type stuff.
    """
    self.model    = model
    self.config   = config

    mesh          = model.mesh
    r             = config['velocity']['r']
    Q             = model.Q
    Q4            = model.Q4
    n             = model.n
    b             = model.b
    Tstar         = model.Tstar
    T             = model.T
    gamma         = model.gamma
    S             = model.S
    B             = model.B
    x             = model.x
    E             = model.E
    W             = model.W
    R             = model.R
    epsdot        = model.epsdot
    eps_reg       = model.eps_reg
    eta           = model.eta
    rho           = model.rho
    rho_w         = model.rho_w
    g             = model.g
    Vd            = model.Vd
    Pe            = model.Pe
    Sl            = model.Sl
    Pc            = model.Pc
    Nc            = model.Nc
    Pb            = model.Pb
    Lsq           = model.Lsq
    beta2         = model.beta2

    newton_params = config['velocity']['newton_params']
    A0            = config['velocity']['A0']
    
    # initialize bed friction coefficient :
    if   isinstance(config['velocity']['beta2'], float):
      beta2.vector()[:] = config['velocity']['beta2']
    
    elif isinstance(config['velocity']['beta2'], ndarray):
      beta2.vector().set_local(config['velocity']['beta2'])
    
    elif isinstance(config['velocity']['beta2'], Expression):
      beta2.interpolate(config['velocity']['beta2'])
   
    # initialize enhancement factor :
    if   isinstance(config['velocity']['E'], float):
      E.vector()[:] = config['velocity']['E']
    
    elif isinstance(config['velocity']['E'], ndarray):
      E.vector().set_local(config['velocity']['E'])
    
    elif isinstance(config['velocity']['E'], Expression):
      E.interpolate(config['velocity']['E'])

    # pressure boundary :
    class pressure_boundary(Expression):
      def __init__(self, rho_w, g):
        self.rho_w = rho_w
        self.g     = g
      def eval(self, values, x):
        values[0] = -self.rho_w * self.g * min(0, x[2])
    pres_b = pressure_boundary(rho_w, g)
    fnorm  = FacetNormal(mesh)
    
    # Check if there are non-linear solver parameters defined.  If not, set 
    # them to dolfin's default.  The default is not likely to converge if 
    # thermomechanical coupling is used.
    if newton_params:
      self.newton_params = newton_params
    
    else:
      self.newton_params = NonlinearVariationalSolver.default_parameters()
    
    # Define a test function
    Phi                  = TestFunction(Q4)

    # Define a trial function
    dU                   = TrialFunction(Q4)
    model.U              = Function(Q4)
    U                    = model.U
 
    phi, psi, xsi, kappa = split(Phi)
    du,  dv,  dw,  dP    = split(dU)
    u,   v,   w,   P     = split(U)

    # set up surfaces to integrate :
    ds     = model.ds
    dGrnd  = ds(3)
    dFloat = ds(5) + ds(6)

    # Set the value of b, the temperature dependent ice hardness parameter,
		# using the most recently calculated temperature field, if expected.
    if   config['velocity']['viscosity_mode'] == 'isothermal':
      b = A0**(-1/n)
    
    elif config['velocity']['viscosity_mode'] == 'linear':
      b = config['velocity']['b_linear']
      b.update()
      n = 1.0
    
    else:
      # Define pressure corrected temperature
      Tstar = T + gamma * (S - x[2])
       
      # Define ice hardness parameteri
      a_T = conditional( lt(Tstar, 263.15), 1.1384496e-5, 5.45e10 )
      Q_T = conditional( lt(Tstar, 263.15), 6e4,13.9e4 )
      b   = ( E * (a_T * (1 + 181.25*W)) * exp( -Q_T / (R * Tstar) ) )**(-1/n)
    
    # Second invariant of the strain rate tensor squared
    term   = + 0.5*(   (u.dx(1) + v.dx(0))**2  \
                     + (u.dx(2) + w.dx(0))**2  \
                     + (v.dx(2) + w.dx(1))**2) \
             + u.dx(0)**2 + v.dx(1)**2 + w.dx(2)**2 
    epsdot = 0.5 * term + eps_reg

    # 1) Viscous dissipation
    Vd     = (2*n)/(n+1) * b * epsdot**((n+1)/(2*n))

    # 2) Potential energy
    Pe     = rho * g * w

    # 3) Dissipation by sliding
    Sl     = 0.5 * beta2 * (S - B)**r * (u**2 + v**2 + w**2)

    # 4) Incompressibility constraint
    Pc     = -P * (u.dx(0) + v.dx(1) + w.dx(2)) 
    
    # 5) Impenetrability constraint
    Nc     = P * (u*B.dx(0) + v*B.dx(1) - w)

    # 6) pressure constraint :
    Pb     = -P * fnorm 

    g      = Constant((0.0, 0.0, g))
    h      = CellSize(mesh)
    tau    = h**2 / (12 * b * rho**2)
    Lsq    = -tau * dot( (grad(P) + rho*g), (grad(P) + rho*g) )
    
    # Variational principle
    A      = (Vd + Pe + Pc + Lsq)*dx + Sl*dGrnd + Nc*dGrnd# + Pb*dFloat

    model.A      = A
    model.epsdot = epsdot
    model.Vd     = Vd
    model.Pe     = Pe
    model.Sl     = Sl
    model.Pc     = Pc
    model.Nc     = Nc
    model.Pb     = Pb
    model.Lsq    = Lsq

    # Calculate the first variation (the action) of the variational 
    # principle in the direction of the test function
    self.F = derivative(A, U, Phi)   

    # Calculate the first variation of the action (the Jacobian) in
    # the direction of a small perturbation in U
    self.J = derivative(self.F, U, dU)

  def solve(self, maxiter=50):
    """ 
    Perform the Newton solve of the first order equations 

    :param maxiter: (Optional) Maximum number of iterations to perform when 
                    calculating a solution        
    """
    # Note that for solving the full Stokes functional, the edges of the 
    # domain require some sort of boundary condition other than homogeneous 
    # Neumann, since the geometry of the domain dictates the flow, not an 
    # imposed driving stress.  Here we have two options, all zeros or the 
    # solution that is already stored in the model class.  For the latter of 
    # these two options, this would mean that if you wanted to have some 
    # arbitrary section of greenland as a domain, you could solve the first 
    # order equations, which happily operate with homogeneous Neumann, and 
    # impose these as Dirichlet boundary conditions for the Stokes equations.
    model  = self.model
    config = self.config
    Q4     = model.Q4
    Q      = model.Q

    self.bcs = []

    if config['velocity']['boundaries'] == 'homogeneous':
      self.bcs.append(DirichletBC(Q4.sub(0), 0.0, model.ff, 4))
      self.bcs.append(DirichletBC(Q4.sub(1), 0.0, model.ff, 4))
      self.bcs.append(DirichletBC(Q4.sub(2), 0.0, model.ff, 4))
      
    if config['velocity']['boundaries'] == 'solution':
      model.u.update()
      model.v.update()
      model.w.update()

      self.bcs.append(DirichletBC(Q4.sub(0), model.u, model.ff, 4))
      self.bcs.append(DirichletBC(Q4.sub(1), model.v, model.ff, 4))
      self.bcs.append(DirichletBC(Q4.sub(2), model.w, model.ff, 4))
       
    # Solve the nonlinear equations via Newton's method
    solve(self.F == 0, model.U, bcs=self.bcs, J = self.J, 
          solver_parameters = self.newton_params)

    # Project velocity field from physics-level vector variable, 
    # to scalar model variables
    u = project(model.U[0], Q)
    v = project(model.U[1], Q)
    w = project(model.U[2], Q)
    P = project(model.U[3], Q)

    model.u.vector().set_local(u.vector().array())
    model.v.vector().set_local(v.vector().array())
    model.w.vector().set_local(w.vector().array())
    model.P.vector().set_local(P.vector().array())
 

class VelocityBP(object):
  r"""				
  This class solves the non-linear Blatter-Pattyn momentum balance, 
  given a possibly non-uniform temperature field.
  
  :param model  : An instantiated 2D flowline ice :class:`~src.model.Model`
  :param config : Dictionary object containing information on physical 
	                attributes such as velocties, age, and surface climate
  
  This class uses a simplification of the full Stokes' functional by expressing
  vertical velocities in terms of horizontal ones through incompressibility
  and bed impenetrability constraints.
  	
  **Equations**
	
  +-------------------+---------------+---------------------------------------+
  |Equation           |Condition      | Formula                               |
  +===================+===============+=======================================+
  |Variational        |               |.. math::                              |
  |Principle          |               |   \mathcal{A}\left[\textbf{u}_{| |}   |
  |                   |               |   \right]=                            |
  |For Power          |               |   \int\limits_{\Omega}\frac{2n}{n+1}  |
  |Law                |               |   \eta\left(\dot{\epsilon}^2_1\right) |
  |Rheology           |None           |   \dot{\epsilon}^2_1 + \rho g         |
  |                   |               |   \textbf{u}_{| |}\cdot\nabla_{| |}S  |
  |                   |               |   \ d\Omega+\int\limits_{\Gamma_{B}}  |
  |                   |               |   \frac{\beta^{2}}{2}H^{r}\textbf     |
  |                   |               |   {u}_{| |}                           |
  |                   |               |   \cdot\textbf{u}_{| |}               |
  |                   |               |   \ d\Gamma                           |
  +-------------------+---------------+---------------------------------------+
  |Rate of            |None           |.. math::                              |
  |strain             |               |   \eta\left(\dot{\epsilon}^{2}\right)=|
  |tensor             |               |   b(T)\left[\dot{\epsilon}^{2}\right] |
  |                   |               |   ^{\frac{1-n}{2n}}                   |
  +-------------------+---------------+---------------------------------------+
  |Temperature        |Viscosity mode +.. math::                              |
  |Dependent          |is isothermal  |   b(T) = A_0^{\frac{-1}{n}}           |
  |Rate Factor        +---------------+---------------------------------------+
  |                   |Viscosity mode |Model dependent                        |
  |                   |is linear      |                                       |
  +                   +---------------+---------------------------------------+
  |                   |Viscosity mode |                                       |
  |                   |is full        |.. math::                              |
  |                   |               |   b(T) = \left[Ea(T)e^{-\frac{Q(T)    |
  |                   |               |   }{RT^*}}                            |
  |                   |               |   \right]^{\frac{-1}{n}}              |
  +-------------------+---------------+---------------------------------------+
  |Incompressibility  |.. math::      |.. math::                              |
  |                   |   w_b=\textbf |   w\left(u\right)=-\int\limits^{z}_{B}|
  |                   |   {u}_{| | b} |   \nabla_{| |}\textbf{u}_{| |}dz'     |
  |                   |   \cdot       |                                       |
  |                   |   \nabla_{| | |                                       |
  |                   |   }B          |                                       |
  +-------------------+---------------+---------------------------------------+
  
  **Terms**

  +-------------------+-------------------------------+-----------------------+
  |Equation Name      |Term                           | Description           |
  +===================+===============================+=======================+
  |Variational        |.. math::                      |*Viscous dissipation*  |
  |Principle          |                               |including              |
  |For Power Law      |                               |terms for strain rate  |
  |Rheology           |                               |dependent ice          |
  |                   |   \frac{2n}{n+1}\eta\left(    |viscosity and the      |
  |                   |   \dot{\epsilon}^2_1\right)   |strain rate            |
  |                   |   \dot{\epsilon}^2_1          |tensor, respectively   |
  |                   |                               |                       |
  |                   +-------------------------------+-----------------------+
  |                   |.. math::                      |*Graviataional         |
  |                   |   \rho g                      |potential* energy      |
  |                   |   \textbf{u}\cdot\nabla       |calculated using the   |
  |                   |   _{| |}S                     |density,               |
  |                   |                               |graviational force,    |
  |                   |                               |and horizontal         |
  |                   |                               |ice velocity dotted    |
  |                   |                               |into the               |
  |                   |                               |gradient of the        |
  |                   |                               |surface elevation of   |
  |                   |                               |the ice                |
  |                   +-------------------------------+-----------------------+
  |                   |.. math::                      |*Frictional head       |
  |                   |                               |dissipation*           |
  |                   |   \frac{\beta^{2}}{2}H^{r}    |including terms for    |
  |                   |   \textbf{u}_{| |}\cdot       |the basal              |
  |                   |   \textbf{u}_{| |}            |sliding coefficient,   |
  |                   |                               |ice thickness,         |
  |                   |                               |and the horizontal     |
  |                   |                               |ice velocity           |
  |                   |                               |dotted into itself     |
  +-------------------+-------------------------------+-----------------------+
  |Rate of            |.. math::                      |Temperature dependent  |
  |strain             |                               |rate factor,           |
  |tensor             |   b(T)\left[\dot{\epsilon}    |square of the second   |
  |                   |   ^{2}\right]                 |invarient of           |
  |                   |   ^{\frac{1-n}{2n}}           |the strain rate        |
  |                   |                               |tensor                 |
  |                   |                               |                       |
  +-------------------+-------------------------------+-----------------------+
  |Temperature        |.. math::                      |Enhancement factor     |
  |Dependent          |   E                           |                       |
  |Rate Factor        +-------------------------------+-----------------------+
  |                   |.. math::                      |Temperature            |
  |                   |                               |dependent parameters   |
  |                   |   a(T)                        |                       |
  |                   |   Q(T)                        |                       |
  |                   |                               |                       |
  |                   +-------------------------------+-----------------------+
  |                   |.. math::                      |Rate constant          |
  |                   |   R                           |                       |
  +                   +-------------------------------+-----------------------+
  |                   |.. math::                      |Temperature corrected  |
  |                   |                               |for melting            |
  |                   |   T^*                         |point dependence       |
  +-------------------+-------------------------------+-----------------------+
  """
  def __init__(self, model, config):
    """ 
    Here we set up the problem, and do all of the differentiation and
    memory allocation type stuff.
    """
    self.model    = model
    self.config   = config

    mesh          = model.mesh
    r             = config['velocity']['r']
    Q             = model.Q
    Q2            = model.Q2
    n             = model.n
    b             = model.b
    Tstar         = model.Tstar
    T             = model.T
    gamma         = model.gamma
    S             = model.S
    B             = model.B
    x             = model.x
    E             = model.E
    W             = model.W
    R             = model.R
    epsdot        = model.epsdot
    eps_reg       = model.eps_reg
    eta           = model.eta
    rho           = model.rho
    rho_w         = model.rho_w
    g             = model.g
    Vd            = model.Vd
    Pe            = model.Pe
    Sl            = model.Sl
    Pb            = model.Pb
    beta2         = model.beta2

    # pressure boundary :
    class pressure_boundary(Expression):
      def __init__(self, rho_w, g):
        self.rho_w = rho_w
        self.g     = g
      def eval(self, values, x):
        values[0] = -self.rho_w * self.g * min(0, x[2])
    pres_b = pressure_boundary(rho_w, g)
    fnorm  = FacetNormal(mesh)
    
    newton_params = config['velocity']['newton_params']
    A0            = config['velocity']['A0']

    # initialize the temperature depending on input tpye :
    if config['velocity']['use_T0']:
      if   isinstance(config['velocity']['T0'], float):
        T.vector()[:] = config['velocity']['T0']
      
      elif isinstance(config['velocity']['T0'], ndarray):
        T.vector().set_local(config['velocity']['T0'])
      
      elif isinstance(config['velocity']['T0'], Expression):
        T.interpolate(config['velocity']['T0'])

    # initialize the bed friction coefficient :
    if   isinstance(config['velocity']['beta2'], float):
      beta2.vector()[:] = config['velocity']['beta2']
    
    elif isinstance(config['velocity']['beta2'], ndarray):
      beta2.vector().set_local(config['velocity']['beta2'])
    
    elif isinstance(config['velocity']['beta2'], Expression):
      beta2.interpolate(config['velocity']['beta2'])
   
    # initialize the enhancement factor :
    if   isinstance(config['velocity']['E'], float):
      E.vector()[:] = config['velocity']['E']
    
    elif isinstance(config['velocity']['E'], ndarray):
      E.vector().set_local(config['velocity']['E'])
    
    elif isinstance(config['velocity']['E'], Expression):
      E.interpolate(config['velocity']['E'])

    # Check if there are non-linear solver parameters defined.  If not, set 
    # them to dolfin's default.  The default is not likely to converge if 
    # thermomechanical coupling is used.
    if newton_params:
      self.newton_params = newton_params
    
    else:
      self.newton_params = NonlinearVariationalSolver.default_parameters()

    # Define a test function
    Phi      = TestFunction(Q2)

    # Define a trial function
    dU       = TrialFunction(Q2)
    model.U  = Function(Q2)
    U        = model.U 

    phi, psi = split(Phi)
    du,  dv  = split(dU)
    u,   v   = split(U)

    chi    = TestFunction(Q)
    dw       = TrialFunction(Q)

    ds       = model.ds
    dSurf    = ds(2)
    dGrnd    = ds(3)
    dFloat   = ds(6)

    # Set the value of b, the temperature dependent ice hardness parameter,
    # using the most recently calculated temperature field, if expected.
    if   config['velocity']['viscosity_mode'] == 'isothermal':
      b = A0**(-1/n)
    
    elif config['velocity']['viscosity_mode'] == 'linear':
      b = config['velocity']['b_linear']
      try:
        b.update()
      except:
        pass
      n = 1.0
    
    elif config['velocity']['viscosity_mode'] == 'full':
      # Define pressure corrected temperature
      Tstar = T + gamma * (S - x[2])
       
      # Define ice hardness parameterization :
      a_T   = conditional( lt(Tstar, 263.15), 1.1384496e-5, 5.45e10)
      Q_T   = conditional( lt(Tstar, 263.15), 6e4,13.9e4)
      b     = ( E * (a_T * (1 + 181.25*W)) * exp( -Q_T / (R * Tstar)) )**(-1/n)
    
    else:
      print "Acceptable choices for 'viscosity_mode' are 'linear', " + \
            "'isothermal', or 'full'."

    # second invariant of the strain rate tensor squared :
    term     = + 0.5 * (u.dx(2)**2 + v.dx(2)**2 + (u.dx(1) + v.dx(0))**2) \
               +        u.dx(0)**2 + v.dx(1)**2 + (u.dx(0) + v.dx(1))**2
    epsdot   =   0.5 * term + eps_reg
    eta      =     b * epsdot**((1.0 - n) / (2*n))

    # 1) Viscous dissipation
    Vd       = (2*n)/(n+1) * b * epsdot**((n+1)/(2*n))

    # 2) Potential energy
    Pe       = rho * g * (u * S.dx(0) + v * S.dx(1))

    # 3) Dissipation by sliding
    Sl       = 0.5 * beta2 * (S - B)**r * (u**2 + v**2)
    
    # 4) pressure boundary
    Pb       = -pres_b * fnorm

    # Variational principle
    A        = (Vd + Pe)*dx + Sl*dGrnd #+ Pb*dFloat

    # Calculate the first variation (the action) of the variational 
    # principle in the direction of the test function
    self.F   = derivative(A, U, Phi)

    # Calculate the first variation of the action (the Jacobian) in
    # the direction of a small perturbation in U
    self.J   = derivative(self.F, U, dU)
 
    self.w_R = (u.dx(0) + v.dx(1) + dw.dx(2))*chi*dx - (u*B.dx(0) + v*B.dx(1) - dw)*chi*dGrnd
    
    # Set up linear solve for vertical velocity.
    self.aw = lhs(self.w_R)
    self.Lw = rhs(self.w_R)

    self.delta_U = Function(Q)

    model.eta   = eta
    model.Vd    = Vd
    model.Pe    = Pe
    model.Sl    = Sl
    model.Pb    = Pb
    model.A     = A
    model.T     = T
    model.beta2 = beta2
    model.E     = E


  def solve(self, maxiter=50):
    """ 
    Perform the Newton solve of the first order equations 
    
    :param maxiter : (Optional) Maximum number of iterations to perform when 
                     calculating a solution
    """
    model  = self.model
    config = self.config
    
    # solve nonlinear system :
    solve(self.F == 0, model.U, J = self.J,
          solver_parameters = self.newton_params)

    # solve for vertical velocity :
    solve(self.aw == self.Lw, model.w)

    u = project(split(model.U)[0], model.Q)
    v = project(split(model.U)[1], model.Q)
  
    model.u.vector().set_local(u.vector().array())
    model.v.vector().set_local(v.vector().array())


class Enthalpy(object):
  r""" 
  This class solves the internal energy balance (enthalpy) in steady state or 
  transient, and converts that solution to temperature and water content.

  Time stepping uses Crank-Nicholson, which is 2nd order accurate.
    
  :param model  : An instantiated 2D flowline ice :class:`~src.model.Model`
  :param config : Dictionary object containing information on physical 
                 	attributes such as velocties, age, and surface climate
	
  The enthalpy equation used in this class is a typical advection-diffusion 
  equation with a non-linear diffusivity

  :Enthalpy:
     .. math::
      \rho\left(\partial_t+\textbf{u}\cdot\nabla\right)H = 
      \rho\nabla\cdot\kappa\left(H\right)\nabla H + Q
		 
  +-------------------------+---------------------------------------------+
  |Term                     |Description                                  |
  +=========================+=============================================+
  |.. math::                |                                             |
  |   H                     |Enthalpy                                     |
  +-------------------------+---------------------------------------------+
  |.. math::                |                                             |
  |   \rho                  |Ice density                                  |
  +-------------------------+---------------------------------------------+
  |.. math::                |Strain heat generated by viscious dissipation|
  |   Q                     |given by the first term in the Stokes'       |
  |                         |functional                                   |
  +-------------------------+---------------------------------------------+
  |.. math::                |Ice velocity                                 |
  |   \textbf{u}            |                                             | 
  +-------------------------+---------------------------------------------+
  |.. math::                |Enthalpy dependent diffusivity               |
  |   \kappa                |                                             |
  |                         +--------------+------------------------------+
  |                         |if the ice is |.. math::                     |
  |                         |cold          |   \frac{k}{\rho C_p}         |
  |                         +--------------+------------------------------+
  |                         |if the ice is |.. math::                     |
  |                         |temperate     |   \frac{\nu}{\rho}           |	
  +-------------------------+--------------+------------------------------+
  |.. math::                |Thermal conductivity of cold ice             |
  |   k                     |                                             |
  +-------------------------+---------------------------------------------+
  |.. math::                |Heat capacity                                |
  |   C_p                   |                                             |
  +-------------------------+---------------------------------------------+
  |.. math::                |Diffusivity of enthalpy in temperate ice     |
  |   \nu                   |                                             |
  +-------------------------+---------------------------------------------+
  
  +-----------------------------------------------------------------------+	
  |Ice Definitions                                                        |
  +====================+==================================================+
  |Cold ice            |.. math::                                         |
  |                    |   \left(H-h_i\left(P\right)\right) < 0           |
  +--------------------+--------------------------------------------------+
  |Temperate ice       |.. math::                                         |
  |                    |   \left(H-h_i\left(P\right)\right) \geq 0        |
  +--------------------+--------------------------------------------------+

  +------------------------+----------------------------------------------+
  |Term                    |Definition                                    |
  +========================+==============================================+
  |.. math::               |Pressure melting point expressed in enthalpy  |
  |   h_i\left(P\right)=   |                                              |
  |   -L+C_w\left(273-     |                                              |
  |   \gamma P\right)      |                                              |
  +------------------------+----------------------------------------------+
  |.. math::               |Latent heat of fusion                         |
  |   L                    |                                              |
  +------------------------+----------------------------------------------+
  |.. math::               |Heat capacity of liquid water                 |
  |   C_w                  |                                              |
  +------------------------+----------------------------------------------+
  |.. math::               |Dependence of the melting point on pressure   |
  |   \gamma               |                                              |
  +------------------------+----------------------------------------------+
  |.. math::               |Pressure                                      |
  |   P                    |                                              |
  +------------------------+----------------------------------------------+
  
  **Stabilization**
  
  The enthalpy equation is hyperbolic and so the 
  standard centered Galerkin Finite Element method is non-optimal and 
  spurious oscillations can arise. In order to stabilize it, we apply 
  streamline upwind Petrov-Galerkin methods. 
  This consists of adding an additional diffusion term of the form
  
  :Term:
     .. math::
      \rho\nabla\cdot K\nabla H
      
  +--------------------------------+--------------------------------------+
  |Term                            |Description                           |
  +================================+======================================+
  |.. math::                       |Tensor valued diffusivity             |
  |   K_{ij} = \frac{\alpha h}{2}  |                                      |
  |   \frac{u_i u_j}{| |u| |}      |                                      |
  +--------------------------------+--------------------------------------+
  |.. math::                       |Taken to be equal to unity            |
  |   \alpha                       |                                      |
  +--------------------------------+--------------------------------------+
  |.. math::                       |Cell size metric                      |
  |   h                            |                                      |
  +--------------------------------+--------------------------------------+
  
  Alternatively, to weight the advective portion of the governing equation
  we can view this stabilization as using skewed finite element test 
  functions of the form
  
  :Equation:
     .. math::
      \hat{\phi} = \phi + \frac{\alpha h}{2}\frac{u_i u_j}{| |u| |}
      \cdot\nabla_{| |}\phi
  """
  def __init__(self, model, config):
    """ 
    Set up equation, memory allocation, etc. 
    """
    self.config = config
    self.model  = model

    T_surface   = config['enthalpy']['T_surface']
    q_geo       = config['enthalpy']['q_geo']
    r           = config['velocity']['r']

    mesh          = model.mesh
    Q             = model.Q
    Q2            = model.Q2
    H             = model.H
    H0            = model.H0
    n             = model.n
    b             = model.b
    Tstar         = model.Tstar
    T             = model.T
    T0            = model.T0
    h_i           = model.h_i
    L             = model.L
    C             = model.C
    C_w           = model.C_w
    gamma         = model.gamma
    S             = model.S
    B             = model.B
    x             = model.x
    E             = model.E
    W             = model.W
    R             = model.R
    epsdot        = model.epsdot
    eps_reg       = model.eps_reg
    eta           = model.eta
    rho           = model.rho
    g             = model.g
    beta2         = model.beta2
    u             = model.u
    v             = model.v
    w             = model.w
    cold          = model.cold
    kappa         = model.kappa
    k             = model.k
    Hhat          = model.Hhat
    uhat          = model.uhat
    vhat          = model.vhat
    what          = model.what
    mhat          = model.mhat
    ds            = model.ds
    
    # If we're not using the output of the surface climate model,
    #  set the surface temperature to the constant or array that 
    #  was passed in.
    if not config['enthalpy']['use_surface_climate']:
      if   isinstance(T_surface, float):
        model.T_surface.vector()[:] = T_surface
      
      elif isinstance(T_surface, ndarray):
        model.T_surface.vector().set_local(T_surface)
      
      elif isinstance(T_surface, Expression):
        model.T_surface.interpolate(T_surface)

    # initialize basal heat term :
    if   isinstance(q_geo, float):
      model.q_geo.vector()[:] = q_geo
    
    elif isinstance(q_geo, ndarray):
      model.q_geo.vector().set_local(q_geo)
    
    elif isinstance(q_geo, Expression):
      model.q_geo.interpolate(q_geo) 
    
    q_geo     = model.q_geo
    T_surface = model.T_surface

    q_geo.update()
    T.update()

    # Define test and trial functions       
    psi = TestFunction(Q)
    dH  = TrialFunction(Q)

    # Pressure melting point
    T0  = 273.0 - gamma * (S - x[2])

    # Pressure melting enthalpy
    h_i = -L + C_w * T0

    # For the following heat sources, note that they differ from the 
    # oft-published expressions, in that they are both multiplied by constants.
    # I think that this is the correct form, as they must be this way in order 
    # to conserve energy.  This also implies that heretofore, models have been 
    # overestimating frictional heat, and underestimating strain heat.

    # Frictional heating = tau_b*u = beta2*u*u
    q_friction = 0.5 * beta2 * (S - B)**r * (u**2 + v**2)

    # Strain heating = stress*strain
    Q_s = (2*n)/(n+1) * b * epsdot**((n+1)/(2*n))

    # Different diffusion coefficent values for temperate and cold ice.  This
    # nonlinearity enters as a part of the Picard iteration between velocity
    # and enthalpy
    cold.vector()[:] = 1.0

    # diffusion coefficient :
    kappa = cold * k/(rho*C)

    # configure the module to run in steady state :
    if config['mode'] == 'steady':
      try:
        U    = as_vector([model.U[0], model.U[1], w])
      except NameError:
        print "No velocity field found.  Defaulting to no velocity"
        U    = 0.0

      # necessary quantities for streamline upwinding :
      h      = 2 * CellSize(mesh)
      vnorm  = sqrt(dot(U, U) + 1e-1)

      # skewed test function :
      psihat = psi + h/(2*vnorm) * dot(U, grad(psi))

      # residual of model :
      self.F = + rho * dot(U, grad(dH)) * psihat * dx \
               + rho * kappa * dot(grad(psi), grad(dH)) * dx \
               - (q_geo + q_friction) * psihat * ds(3) \
               - Q_s * psihat * dx

      self.a = lhs(self.F)
      self.L = rhs(self.F)

    # configure the module to run in transient mode :
    elif config['mode'] == 'transient':
      dt = config['time_step']
    
      # Skewed test function.  Note that vertical velocity has 
      # the mesh velocity subtracted from it.
      U = as_vector([uhat, vhat, what - mhat])

      h      = 2 * CellSize(mesh)
      vnorm  = sqrt(dot(U,U) + 1e-1)
      psihat = psi + h/(2*vnorm) * dot(U, grad(psi))

      theta = 0.5
      # Crank Nicholson method
      Hmid = theta*dH + (1 - theta)*H0
      
      # implicit system (linearized) for enthalpy at time H_{n+1}
      self.F = + rho * (dH - H0) / dt * psi * dx \
               + rho * dot(U, grad(Hmid)) * psihat * dx \
               + rho * kappa * dot(grad(psi), grad(Hmid)) * dx \
               - (q_geo + q_friction) * psi * ds(3) \
               - Q_s * psi * dx

      self.a = lhs(self.F)
      self.L = rhs(self.F)

    kappa_melt = conditional( ge(H, h_i), 0, kappa)

    # Form representing the basal melt rate
    vec     = as_vector([B.dx(0), B.dx(1), -1])
    term    = q_geo - (rho * kappa_melt * dot(grad(H), vec))
    self.Mb = (q_friction + term) / (L * rho)

    model.T_surface = T_surface
    model.q_geo     = q_geo
    model.T0        = T0
    model.h_i       = h_i
    model.cold      = cold
    model.kappa     = kappa
     
  
  def solve(self, H0=None, Hhat=None, uhat=None, 
            vhat=None, what=None, mhat=None):
    r""" 
    Uses boundary conditions and the linear solver to solve for temperature
    and water content.
    
    :param H0     : Initial enthalpy
    :param Hhat   : Enthalpy expression
    :param uhat   : Horizontal velocity
    :param vhat   : Horizontal velocity perpendicular to :attr:`uhat`
    :param what   : Vertical velocity
    :param mhat   : Mesh velocity
  
    
    A Neumann boundary condition is imposed at the basal boundary.
    
    :Boundary Condition:
       .. math::
        \kappa\left(H\right)\nabla H\cdot\textbf{n} = q_g+q_f
        -M_b\rho L
        
    +----------------------------+-------------------------------------------+
    |Terms                       |Description                                |
    +============================+===========================================+
    |.. math::                   |Geothermal heat flux, assumed to be known  |
    |   q_g                      |                                           |
    +----------------------------+-------------------------------------------+
    |.. math::                   |Frictional heat generated by basal sliding |
    |   q_f                      |                                           |
    +----------------------------+-------------------------------------------+
    |.. math::                   |Basal melt rate                            |
    |   M_b                      |                                           |
    +----------------------------+-------------------------------------------+
    
    Since temperature is uniquely related to enthalpy, it can be extracted 
    using the following equations
  
    +-----------------------------------------------------------------------+
    |                                                                       |
    +=================+=================================+===================+
    |.. math::        |.. math::                        |If the ice is cold |
    |   T\left(H,P    |   C_{p}^{-1}\left(H-h_i\left(P  |                   |
    |   \right) =     |   \right)\right)+T_{m}(p)       |                   |
    |                 +---------------------------------+-------------------+
    |                 |.. math::                        |If the ice is      |
    |                 |   T_{m}                         |temperate          |
    +-----------------+---------------------------------+-------------------+
    
    Similarly, the water content can also be extracted using the following 
    equations
    
    +-----------------------------------------------------------------------+
    |                                                                       |
    +=================+=================================+===================+
    |.. math::        |.. math::                        |If the ice is cold |
    |   \omega\left(  |   0                             |                   |
    |   H,P\right)=   |                                 |                   |
    |                 +---------------------------------+-------------------+
    |                 |.. math::                        |If the ice is      |
    |                 |   \frac{H-h_i\left(P\right)}    |temperate          |
    |                 |   {L}                           |                   |
    +-----------------+---------------------------------+-------------------+
    
    +---------------------------+-------------------------------------------+
    |Term                       |Description                                |
    +===========================+===========================================+
    |.. math::                  |Temperature melting point expressed in     |
    |   T_{m}                   |enthalpy                                   |
    +---------------------------+-------------------------------------------+
    """
    model  = self.model
    config = self.config
    
    # Assign values for H0,u,w, and mesh velocity
    if H0 is not None:
      model.H0.vector().set_local(H0.vector().array())
      model.Hhat.vector().set_local(Hhat.vector().array())
      model.uhat.vector().set_local(uhat.vector().array())
      model.vhat.vector().set_local(vhat.vector().array())
      model.what.vector().set_local(what.vector().array())
      model.mhat.vector().set_local(mhat.vector().array())
    
    lat_bc    = config['enthalpy']['lateral_boundaries']
    T0        = model.T0
    Q         = model.Q
    H         = model.H
    H0        = model.H0
    Hhat      = model.Hhat
    uhat      = model.uhat
    vhat      = model.vhat
    what      = model.what
    mhat      = model.mhat
    T_surface = model.T_surface
    H_surface = model.H_surface
    C         = model.C
    h_i       = model.h_i
    T         = model.T
    W         = model.W
    Mb        = model.Mb
    L         = model.L
    cold      = model.cold

    # Surface boundary condition
    H_surface = project( (T_surface - T0) * C + h_i )
    H_surface.update() 
    model.H_surface = H_surface
    
    self.bc_H = []
    self.bc_H.append( DirichletBC(Q, H_surface, model.ff, 2) )
    
    if config['enthalpy']['lateral_boundaries'] is not None:
      self.bc_H.append( DirichletBC(Q, lat_bc, model.ff, 4) )
      
    # solve the linear equation for enthalpy :
    solve(self.a == self.L, model.H, self.bc_H, 
          solver_parameters = {"linear_solver": "lu"})
  
    Hmin = model.H.vector().min()
    Hmax = model.H.vector().max()
    print "H <min, max> : <%f, %f>" % (Hmin, Hmax)

    # Convert enthalpy values to temperatures and water contents
    T0_n  = project(T0,  Q)
    h_i_n = project(h_i, Q)

    T0_n.update()  
    h_i_n.update()
    
    # Calculate temperature
    T_n  = project( ((H - h_i_n) / C + T0_n), Q)
    W_n  = project( ((H - h_i_n) / L),        Q)
    Mb_n = project( self.Mb,                  Q)

    T_n.update()
    W_n.update() 
    Mb_n.update()
    
    # update temperature (Adjust for polythermal stuff) :
    Ta = T_n.vector().array()
    Ts = T0_n.vector().array()
    #cold.vector().set_local((Ts > Ta).astype('float'))
    Ta[Ta > Ts] = Ts[Ta > Ts]
    T.vector().set_local(Ta)

    # update water content :
    WW = W_n.vector().get_local()
    WW[WW < 0]    = 0
    WW[WW > 0.01] = 0.01
    W.vector().set_local(WW)

    # update basal melt rate :
    Mb.vector().set_local(Mb_n.vector().get_local())

    model.T  = T
    model.W  = W
    model.Mb = Mb

class FreeSurface(object):
  r""" 
  Class for evolving the free surface of the ice through time.
  
  :param model  : An instantiated 2D flowline ice :class:`~src.model.Model`
  :param config : Dictionary object containing information on physical 
                 	attributes such as velocties, age, and surface climate

  **Stabilization** 

  The free surface equation is hyperbolic so, a modified Galerkin test 
  function is used for stabilization.
  
  :Equation:
     .. math::
      \hat{\phi} = \phi + \frac{\alpha h}{2}\frac{u_i u_j}{| |u| |}
      \cdot\nabla_{| |}\phi
     
  A shock-capturing artificial viscosity is applied in order to smooth the 
  sharp discontinuities that occur at the ice boundaries where the model
  domain switches from ice to ice-free regimes.  The additional term is
  given by
  
  :Equation:
     .. math::
      D_{shock} = \nabla \cdot C \nabla S

  +-----------------------------------+-----------------------------------+
  |Term                               |Description                        |
  +===================================+===================================+
  |.. math::                          |Nonlinear residual-dependent scalar|
  |   C = \frac{h}{2| |u| |}\left[    |                                   |
  |   \nabla_{| |}S\cdot\nabla        |                                   |
  |   _{| |}S\right]^{-1}\mathcal{R}  |                                   |
  |   ^{2}                            |                                   |
  +-----------------------------------+-----------------------------------+
  |.. math::                          |Residual of the original free      |
  |   \mathcal{R}                     |surface equation                   |
  +-----------------------------------+-----------------------------------+

  For the Stokes' equations to remain stable, it is necessary to either
  satisfy or circumvent the Ladyzehnskaya-Babuska-Brezzi (LBB) condition.
  We circumvent this condition by using a Galerkin-least squares (GLS)
  formulation of the Stokes' functional:
    
  :Equation:
     .. math::
      \mathcal{A}'\left[\textbf{u},P\right] = \mathcal{A} - \int
      \limits_\Omega\tau_{gls}\left(\nabla P - \rho g\right)\cdot
      \left(\nabla P - \rho g\right)d\Omega
      
  +----------------------------------------+------------------------------+
  |Term                                    |Description                   |
  +========================================+==============================+
  |.. math::                               |Variational principle for     |
  |   \mathcal{A}                          |power law rheology            |
  +----------------------------------------+------------------------------+
  |.. math::                               |Pressure                      |
  |   P                                    |                              |
  +----------------------------------------+------------------------------+
  |.. math::                               |Ice density                   |
  |   \rho                                 |                              |
  +----------------------------------------+------------------------------+
  |.. math::                               |Force of gravity              |
  |   g                                    |                              |
  +----------------------------------------+------------------------------+
  |.. math::                               |Stabilization parameter. Since|
  |   \tau_{gls} = \frac{h^2}              |it is a function of ice       |
  |   {12\rho b(T)}                        |viscosity, the stabilization  |
  |                                        |parameter is nonlinear        |
  +----------------------------------------+------------------------------+
  |.. math::                               |Temperature dependent rate    |
  |   b(T)                                 |factor                        |
  +----------------------------------------+------------------------------+
  """

  def __init__(self, model, config):
    self.model  = model
    self.config = config

    mesh   = model.mesh
    Q_flat = model.Q_flat
    Q      = model.Q

    phi    = TestFunction(Q_flat)
    dS     = TrialFunction(Q_flat)

    self.Shat   = model.Shat           # surface elevation velocity 
    self.ahat   = model.ahat           # accumulation velocity
    self.uhat   = model.uhat_f         # horizontal velocity
    self.vhat   = model.vhat_f         # horizontal velocity perp. to uhat
    self.what   = model.what_f         # vertical velocity
    mhat        = model.mhat           # mesh velocity
    dSdt        = model.dSdt           # 
    M           = model.M
    ds          = model.ds
    dSurf       = ds(2)
    dBase       = ds(3)
    
    self.static_boundary = DirichletBC(Q, 0.0, model.ff, 4)
    h = 2*triangle.circumradius

    # Upwinded trial function
    unorm       = sqrt(self.uhat**2 + self.vhat**2 + 1e-1)
    upwind_term = h/(2.*unorm)*(self.uhat*phi.dx(0) + self.vhat*phi.dx(1))
    phihat      = phi + upwind_term

    mass_matrix = dS * phihat * dSurf
    lumped_mass = phi * dSurf

    stiffness_matrix = - self.uhat * self.Shat.dx(0) * phihat * dSurf \
                       - self.vhat * self.Shat.dx(1) * phihat * dSurf\
                       + (self.what + self.ahat) * phihat * dSurf
    
    # Calculate the nonlinear residual dependent scalar
    term1            = self.Shat.dx(0)**2 + self.Shat.dx(1)**2 + 1e-1
    term2            = + self.uhat*self.Shat.dx(0) \
                       + self.vhat*self.Shat.dx(1) \
                       - (self.what + self.ahat)
    C                = 10.0*h/(2*unorm) * term1 * term2**2
    diffusion_matrix = C * dot(grad(phi), grad(self.Shat)) * dSurf
    
    # Set up the Galerkin-least squares formulation of the Stokes' functional
    A_pro         = - phi.dx(2)*dS*dx - dS*phi*dBase + dSdt*phi*dSurf 
    M.vector()[:] = 1.0
    self.M        = M*dx

    self.newz                   = Function(model.Q)
    self.mass_matrix            = mass_matrix
    self.stiffness_matrix       = stiffness_matrix
    self.diffusion_matrix       = diffusion_matrix
    self.lumped_mass            = lumped_mass
    self.A_pro                  = A_pro
    
  def solve(self, uhat, vhat, what, Shat, ahat):
    """
    :param uhat : Horizontal velocity
    :param vhat : Horizontal velocity perpendicular to :attr:`uhat`
    :param what : Vertical velocity 
    :param Shat : Surface elevation velocity
    :param ahat : Accumulation velocity

    """
    model  = self.model
    config = self.config

    self.Shat.vector().set_local(Shat.vector().get_local())
    self.ahat.vector().set_local(ahat.vector().get_local())
    self.uhat.vector().set_local(uhat.vector().get_local())
    self.vhat.vector().set_local(vhat.vector().get_local())
    self.what.vector().set_local(what.vector().get_local())

    m = assemble(self.mass_matrix,      keep_diagonal=True)
    r = assemble(self.stiffness_matrix, keep_diagonal=True)

    if config['free_surface']['lump_mass_matrix']:
      m_l = assemble(self.lumped_mass)
      m_l = m_l.get_local()
      m_l[m_l==0.0]=1.0
      m_l_inv = 1./m_l

    if config['free_surface']['static_boundary_conditions']:
      self.static_boundary.apply(m,r)

    if config['free_surface']['use_shock_capturing']:
      k = assemble(self.diffusion_matrix)
      print 'r <min, max> : <%f, %f>' % (r.array().min(), r.array().max())
      r -= k

    if config['free_surface']['lump_mass_matrix']:
      model.dSdt.vector().set_local(m_l_inv * r.get_local())
    else:
      m.ident_zeros()
      solve(m, model.dSdt.vector(), r)
      
    solve(lhs(self.A_pro) == rhs(self.A_pro), model.dSdt)

class AdjointVelocityBP(object):
  """ 
  Complete adjoint of the BP momentum balance.  Now updated to calculate
  the adjoint model and gradient using automatic differentiation.  Changing
  the form of the objective function and the differentiation variables now
  automatically propgates through the machinery.  This means that switching
  to topography optimization, or minimization of dHdt is now straightforward,
  and requires no math.
    
  :param model  : An instantiated 2D flowline ice :class:`~src.model.Model`
  :param config : Dictionary object containing information on physical 
                  attributes such as velocties, age, and surface climate
  """
  def __init__(self, model, config):
    """ Setup. """
    self.model  = model
    self.config = config

    # the weight of the Tikhonov regularization
    alpha     = config['adjoint']['alpha'] 
    beta      = config['adjoint']['beta']

    # Adjoint variable in trial function form
    Q         = model.Q
    Vd        = model.Vd
    Pe        = model.Pe
    Sl        = model.Sl
    Pc        = model.Pc
    Lsq       = model.Lsq
    Nc        = model.Nc
    U         = model.U
    U_o       = model.U_o
    u_o       = model.u_o
    v_o       = model.v_o
    w         = model.w
    adot      = model.adot
    ds        = model.ds
    S         = model.S

    control = config['adjoint']['control_variable']
    alpha = config['adjoint']['alpha']

    if config['velocity']['approximation'] == 'fo':
      Q_adj     = model.Q2
      A         = (Vd + Pe)*dx + Sl*ds(3)
    else:
      Q_adj     = model.Q4
      # Variational pinciple
      A         = (Vd + Pe + Pc + Lsq)*dx + Sl*ds(3) + Nc*ds(3)

    L         = TrialFunction(Q_adj)
    Phi       = TestFunction(Q_adj)
    model.Lam = Function(Q_adj)

    rho       = TestFunction(Q)

    # Derivative, with trial function l.  This is the BP equations in weak form
    # multiplied by l and integrated by parts
    F_adjoint = derivative(A, U, L)

    R = 0
    for a,c in zip(alpha,control):
      N = FacetNormal(model.mesh)
      if config['adjoint']['regularization_type'] == 'TV':
        R += a * sqrt((c.dx(0)*N[2] - c.dx(1)*N[0])**2 + (c.dx(1)*N[2] - c.dx(2)*N[1])**2 + 1e-3) * ds(3)
      elif config['adjoint']['regularization_type'] == 'Tikhonov':
        R += a * ((c.dx(0)*N[2] - c.dx(1)*N[0])**2 + (c.dx(1)*N[2] - c.dx(2)*N[1])**2) * ds(3)
      else:
        print 'Valid regularizations are \'TV\' and \'Tikhonov\'.'
    
    #Objective function.  This is a least squares on the surface plus a 
    # regularization term penalizing wiggles in beta2
    if config['adjoint']['objective_function'] == 'logarithmic':
      if U_o is not None:
        self.I = + ln( (sqrt(U[0]**2 + U[1]**2) + 1.0) / \
                       (abs(U_o) + 1.0))**2 * ds(2) + R
    
      else:
        self.I = + ln( (sqrt(U[0]**2 + U[1]**2) + 1.0) / \
                       (sqrt( u_o**2 +  v_o**2) + 1.0))**2 * ds(2) + R
    
    elif config['adjoint']['objective_function'] == 'kinematic':
      self.I = + 0.5 * (U[0]*S.dx(0) + U[1]*S.dx(1) - (U[2] + adot))**2 * ds(2) + R

    else:
      self.I = + 0.5 * ((U[0] - u_o)**2 + (U[1] - v_o)**2) * ds(2) + R
    
    # Objective function constrained to obey the forward model
    I_adjoint  = self.I + F_adjoint

    # Gradient of this with respect to u in the direction of a test 
    #function yields a bilinear residual which, when solved yields the 
    #value of the adjoint variable
    self.dI    = derivative(I_adjoint, U, Phi)

    # Instead of treating the Lagrange multiplier as a trial function, treat 
    # it as a function.
    F_gradient = derivative(A, U, model.Lam)

    # This is a scalar quantity when discretized, as it contains no test or 
    # trial functions
    I_gradient = self.I + F_gradient

    # Differentiation wrt to the control variable in the direction of a test 
    # function yields a vector.  Assembly of this vector yields dJ/dbeta2
    self.J = []
    for c in control:
      self.J.append(derivative(I_gradient, c, rho))

  def solve(self):
    """
    Solves the bilinear residual created by differenciation of the 
    variational principle in combination with an objective function.
    """
    A = assemble(lhs(self.dI))
    l = assemble(rhs(self.dI))

    solve(A, self.model.Lam.vector(), l)


class SurfaceClimate(object):

  """
  Class which specifies surface mass balance, surface temperature using a 
  PDD model.
  
  :param model  : An instantiated 2D flowline ice :class:`~src.model.Model`
  :param config : Dictionary object containing information on physical 
                  attributes such as velocties, age, and surface climate
  """

  def __init__(self, model, config):
    self.model  = model
    self.config = config

  def solve(self):
    """
    Calculates PDD, surface temperature given current model geometry

    """
    model  = self.model
    config = self.config

    T_ma  = config['surface_climate']['T_ma']
    S     = model.S.vector().array()
    lat   = model.lat.vector().array()
    
    # Apply the lapse rate to the surface boundary condition
    model.T_surface.vector().set_local(T_ma(S, lat) + 273.0)


class Age(object):
  r"""
  Class for calculating the age of the ice in steady state.

  :Very simple PDE:
     .. math::
      \vec{u} \cdot \nabla A = 1

  This equation, however, is numerically challenging due to its being 
  hyperbolic.  This is addressed by using a streamline upwind Petrov 
  Galerkin (SUPG) weighting.
  
  :param model  : An instantiated 2D flowline ice :class:`~src.model.Model`
  :param config : Dictionary object containing information on physical 
                  attributes such as velocties, age, and surface climate
  """

  def __init__(self, model, config):
    """ 
    Set up the equations 
    """
    self.model  = model
    self.config = config

    # Trial and test
    a   = TrialFunction(model.Q)
    phi = TestFunction(model.Q)

    # Steady state
    if config['mode'] == 'steady':
      # SUPG method :
      h      = CellSize(model.mesh)
      U      = as_vector([model.u, model.v, model.w])
      vnorm  = sqrt(dot(U,U) + 1e-10)
      phihat = phi + h/(2*vnorm) * dot(U,grad(phi))
      
      # Residual 
      R = dot(U,grad(a)) - 1.0

      # Weak form of residual
      self.F = R * phihat * dx

    else:
      # Starting and midpoint quantities
      ahat   = model.ahat
      a0     = model.a0
      uhat   = model.uhat
      vhat   = model.vhat
      what   = model.what
      mhat   = model.mhat

      # Time step
      dt     = config['time_step']

      # SUPG method (note subtraction of mesh velocity) :
      h      = CellSize(model.mesh)
      U      = as_vector([uhat, vhat, what-mhat])
      vnorm  = sqrt(dot(U,U) + 1e-10)
      phihat = phi + h/(2*vnorm)*dot(U,grad(phi))

      # Midpoint value of age for Crank-Nicholson
      a_mid = 0.5*(a + self.ahat)
      
      # Weak form of time dependent residual
      self.F = + (a - a0)/dt * phi * dx \
               + dot(U, grad(a_mid)) * phihat * dx \
               - 1.0 * phihat * dx

  def solve(self, ahat=None, a0=None, uhat=None, what=None, vhat=None):
    """ 
    Solve the system
    
    :param ahat   : Observable estimate of the age
    :param a0     : Initial age of the ice
    :param uhat   : Horizontal velocity
    :param vhat   : Horizontal velocity perpendicular to :attr:`uhat`
    :param what   : Vertical velocity
    """
    model  = self.model
    config = self.config

    # Assign values to midpoint quantities and mesh velocity
    if ahat:
      model.ahat.vector()[:] = ahat.vector().array()
      model.a0.vector()[:]   = a0.vector().array()
      model.uhat.vector()[:] = uhat.vector().array()
      model.what.vector()[:] = what.vector().array()
      model.vhat.vector()[:] = vhat.vector().array()

    def above_ela(x,on_boundary):
      return (x[2]>config['age']['ela']) and on_boundary

    self.bc_age = DirichletBC(model.Q, 0, model.ff, above_ela)

    # Solve!
    solve(lhs(self.F) == rhs(self.F), model.A, self.bc_age)


class VelocityBalance(object):
  
  def __init__(self, model, config):
    
    self.model  = model
    self.config = config
    
    kappa       = config['balance_velocity']['kappa']
    smb         = config['balance_velocity']['smb']
    g           = model.g
    rho         = model.rho

    flat_mesh   = model.flat_mesh
    Q_flat      = model.Q_flat
    B           = model.B.vector().get_local()
    S           = model.S.vector().get_local()
    dSdx        = model.dSdx
    dSdy        = model.dSdy
    U           = model.U

    phi         = TestFunction(Q_flat)
    dU          = TrialFunction(Q_flat)
                
    Nx          = TrialFunction(Q_flat)
    Ny          = TrialFunction(Q_flat)
    H_          = Function(Q_flat)
    S_          = Function(Q_flat)
    smb_        = project(smb, Q_flat)
    
    ds          = model.ds
    
    H_.vector().set_local(S - B)
    S_.vector().set_local(S)

    R_dSdx = + Nx * phi * ds(2) \
             - rho * g * H_ * S_.dx(0) * phi * ds(2) \
             + (l*H_)**2 * (phi.dx(0)*Nx.dx(0) + phi.dx(1)*Nx.dx(1)) * ds(2)
    R_dSdy = + Ny * phi * ds(2) \
             - rho * g * H_ * S_.dx(1) * phi*ds(2) \
             + (l*H_)**2 * (phi.dx(0)*Ny.dx(0) + phi.dx(1)*Ny.dx(1)) * ds(2)

    slope  = sqrt(dSdx**2 + dSdy**2) + 1e-5
    dS     = as_vector([-dSdx/slope, -dSdy/slope])
    
    def inside(x,on_boundary):
      return on_boundary
    
    # SUPG method :
    h      = CellSize(flat_mesh)
    U_eff  = sqrt(dot(dS*H_, dS*H_))
    tau    = h/(2.0 * U_eff)
    
    term1  = phi + tau*(Dx(H_*phi*dS[0], 0) + Dx(H_*phi*dS[1], 1))
    term2  = Dx(dU*dS[0]*H_, 0) + Dx(dU*dS[1]*H_, 1) - smb_
    dI     = term1 * term2 * ds(2)
    
    self.R_dSdx = R_dSdx
    self.R_dSdy = R_dSdy
    self.dI     = dI
    self.dS     = dS

  def solve(self):
    U    = self.model.U
    dSdx = self.model.dSdx
    dSdy = self.model.dSdy

    a_x  = assemble(lhs(self.R_dSdx))
    a_x.ident_zeros()
    L_x  = assemble(rhs(self.R_dSdx))

    a_y  = assemble(lhs(self.R_dSdy))
    a_y.ident_zeros()
    L_y  = assemble(rhs(self.R_dSdy))

    solve(a_x, dSdx.vector(), L_x)
    solve(a_y, dSdy.vector(), L_y)

    a_U  = assemble(lhs(self.dI))
    a_U.ident_zeros()
    L_U  = assemble(rhs(self.dI))

    solve(a_U, U.vector(), L_U)
    u_b = project(U * self.dS[0])
    v_b = project(U * self.dS[1])
    self.model.u_balance.vector().set_local(u_b.vector().get_local())
    self.model.v_balance.vector().set_local(v_b.vector().get_local())
    
class FlowDirection(object):
  def __init__(self,mesh,H,S,l=0.0):
    self.Q = FunctionSpace(mesh,"CG",1)
    rho = 911.0
    g = 9.81
# solve for dhdx,dhdy with appropriate smoothing :
    self.dSdx = Function(self.Q)
    self.dSdy = Function(self.Q)
    phi = TestFunction(self.Q)
    Nx = TrialFunction(self.Q)
    Ny = TrialFunction(self.Q)
    
    # smoothing radius :
    kappa = Function(self.Q)
    kappa.vector()[:] = l
    
    self.R_dSdx = + (Nx*phi - rho*g*H*S.dx(0) * phi \
             + (kappa*H)**2 * dot(grad(phi), grad(Nx))) * dx
    self.R_dSdy = + (Ny*phi - rho*g*H*S.dx(1) * phi \
             + (kappa*H)**2 * dot(grad(phi), grad(Ny))) * dx

  def solve(self):
    
    solve(lhs(self.R_dSdx) == rhs(self.R_dSdx), self.dSdx)
    solve(lhs(self.R_dSdy) == rhs(self.R_dSdy), self.dSdy)    
    slope = project(sqrt(self.dSdx**2 + self.dSdy**2) + 1e-5, self.Q)
    dS = as_vector([project(-self.dSdx / slope, self.Q),
                        project(-self.dSdy / slope, self.Q)])
    return dS
    
class VelocityBalance_2(object):

<<<<<<< HEAD
  def __init__(self, mesh, H, S, adot, l, Uobs=None,Uobs_mask=None,alpha=[0.0,0.0,0.0],dS_in=None):
=======
  def __init__(self, mesh, H, S, adot, l, Uobs=None,Uobs_mask=None,N_data = None,NO_DATA=-9999):
>>>>>>> a22dd99f
    set_log_level(PROGRESS)

    Q = FunctionSpace(mesh, "CG", 1)
    
    # Physical constants
    rho = 911
    g = 9.81

    if Uobs:
      pass
    else:
      Uobs = Function(Q)

    # solution and trial functions :
    Ubmag = Function(Q)
    dUbmag = TrialFunction(Q)

    lamda = Function(Q)
    dlamda = TrialFunction(Q)
    
    # solve for dhdx,dhdy with appropriate smoothing :
    dSdx = Function(Q)
    dSdy = Function(Q)
    dSdx2 = Function(Q)
    dSdy2 = Function(Q)
    phi = TestFunction(Q)

    Nx = TrialFunction(Q)
    Ny = TrialFunction(Q)
    
    # smoothing radius l in init call:
    kappa = Function(Q)
    kappa.vector()[:] = l
    
    R_dSdx = + (Nx*phi - rho*g*H*S.dx(0) * phi \
             + (kappa*H)**2 * dot(grad(phi), grad(Nx))) * dx
    R_dSdy = + (Ny*phi - rho*g*H*S.dx(1) * phi \
             + (kappa*H)**2 * dot(grad(phi), grad(Ny))) * dx
    
    solve(lhs(R_dSdx) == rhs(R_dSdx), dSdx)
    solve(lhs(R_dSdy) == rhs(R_dSdy), dSdy)

<<<<<<< HEAD
    slope = project(sqrt(dSdx**2 + dSdy**2) + 1e-10, Q)
    if not dS_in:
      dS = as_vector([project(-dSdx / slope, Q),
                        project(-dSdy / slope, Q)])
    else:
      dS = dS_in
=======
    # Replace values of slope that are known
    # I don't think this works in parallel, but it works for now...
    # Note I did try conditionals here, to bad effect!
    # Perhaps a DG space would have been better.
    if N_data:
        dSdx.vector().array()[N_data[0].vector().array() != NO_DATA] =\
            N_data[0].vector().array()[N_data[0].vector().array() != NO_DATA]
        dSdy.vector().array()[N_data[1].vector().array() != NO_DATA] =\
            N_data[1].vector().array()[N_data[1].vector().array() != NO_DATA]

    # Smothing the merged results, using the same approach as before
    kappa = Function(Q)
    kappa.vector()[:] = 1.5  # Hard coded for development change later
    
    R_dSdx = + (Nx*phi - dSdx * phi \
             + (kappa*H)**2 * dot(grad(phi), grad(Nx))) * dx
    R_dSdy = + (Ny*phi - dSdy * phi \
             + (kappa*H)**2 * dot(grad(phi), grad(Ny))) * dx
    
    solve(lhs(R_dSdx) == rhs(R_dSdx), dSdx2)
    solve(lhs(R_dSdy) == rhs(R_dSdy), dSdy2)

    slope = project(sqrt(dSdx2**2 + dSdy2**2) + 1e-10, Q)
    dS = as_vector([project(-dSdx2 / slope, Q),
                        project(-dSdy2 / slope, Q)])
>>>>>>> a22dd99f
    
    def inside(x,on_boundary):
      return on_boundary
       
    dbc = DirichletBC(Q, 0.0, inside)
    
    # test function :
    phi = TestFunction(Q)
    
    cellh = CellSize(mesh)
    U_eff = sqrt( dot(dS * H, dS * H) + 1e-10 )
    tau = cellh / (2 * U_eff)

    if Uobs_mask:
        dx_masked = Measure('dx')[Uobs_mask]
<<<<<<< HEAD
        self.I = ln((Ubmag+1.0)/(Uobs+1.0))**2*dx_masked(1) + alpha[0]*dot(grad(Uobs),grad(Uobs))*dx + alpha[1]*dot(grad(adot),grad(adot))*dx + alpha[2]*dot(grad(H),grad(H))*dx
    else:
        self.I = ln((Ubmag+1.0)/(Uobs+1.0))**2*dx + alpha[0]*dot(grad(Uobs),grad(Uobs))*dx + alpha[1]*dot(grad(adot),grad(adot))*dx + alpha[2]*dot(grad(H),grad(H))*dx

=======
        self.I = ln(abs(Ubmag+1.)/abs(Uobs+1.))**2*dx_masked(1)
    else:
        self.I = ln(abs(Ubmag+1.)/abs(Uobs+1.))**2*dx
>>>>>>> a22dd99f

    
    self.forward_model = (phi + tau*div(H*dS*phi)) * (div(dUbmag*dS*H) - adot) * dx

    self.adjoint_model = derivative(self.I,Ubmag,phi) + ((dlamda + tau*div(dlamda*dS*H))*(div(phi*dS*H)) )*dx

    self.g_Uobs = derivative(self.I,Uobs,phi)
    self.g_adot = derivative(self.I,adot,phi) - (lamda + tau*div(lamda*dS*H))*phi*dx
    self.g_H = derivative(self.I,H,phi) + (lamda + tau*div(lamda*dS*H))*div(Ubmag*dS*phi)*dx + tau*div(lamda*dS*phi)*(div(Ubmag*dS*H) - adot)*dx

    self.H = H
    self.S = S
    self.dS = dS
    self.adot = adot
    self.R_dSdx = R_dSdx
    self.R_dSdy = R_dSdy
    self.dSdx = dSdx
    self.dSdy = dSdy
    self.Ubmag = Ubmag
    self.lamda = lamda
    self.dbc = dbc
    self.slope = slope
    self.residual = Ubmag*div(dS*H) - adot
    self.residual = project(self.residual, Q)
    self.Uobs = Uobs

  def solve_forward(self):
    # solve linear problem :
    solve(lhs(self.forward_model) == rhs(self.forward_model), self.Ubmag)
    self.Ubmag.vector()[self.Ubmag.vector().array()<0] = 0.0

  def solve_adjoint(self):
    self.Uobs.vector()[self.Uobs.vector().array()<0] = 0.0
    solve(lhs(self.adjoint_model) == rhs(self.adjoint_model), self.lamda)
   
  def get_gradient(self):
    gU = assemble(self.g_Uobs)
    ga = assemble(self.g_adot)
    gH = assemble(self.g_H)
    return ((gU.array(),ga.array(),gH.array()))

<|MERGE_RESOLUTION|>--- conflicted
+++ resolved
@@ -1639,43 +1639,10 @@
     self.model.u_balance.vector().set_local(u_b.vector().get_local())
     self.model.v_balance.vector().set_local(v_b.vector().get_local())
     
-class FlowDirection(object):
-  def __init__(self,mesh,H,S,l=0.0):
-    self.Q = FunctionSpace(mesh,"CG",1)
-    rho = 911.0
-    g = 9.81
-# solve for dhdx,dhdy with appropriate smoothing :
-    self.dSdx = Function(self.Q)
-    self.dSdy = Function(self.Q)
-    phi = TestFunction(self.Q)
-    Nx = TrialFunction(self.Q)
-    Ny = TrialFunction(self.Q)
-    
-    # smoothing radius :
-    kappa = Function(self.Q)
-    kappa.vector()[:] = l
-    
-    self.R_dSdx = + (Nx*phi - rho*g*H*S.dx(0) * phi \
-             + (kappa*H)**2 * dot(grad(phi), grad(Nx))) * dx
-    self.R_dSdy = + (Ny*phi - rho*g*H*S.dx(1) * phi \
-             + (kappa*H)**2 * dot(grad(phi), grad(Ny))) * dx
-
-  def solve(self):
-    
-    solve(lhs(self.R_dSdx) == rhs(self.R_dSdx), self.dSdx)
-    solve(lhs(self.R_dSdy) == rhs(self.R_dSdy), self.dSdy)    
-    slope = project(sqrt(self.dSdx**2 + self.dSdy**2) + 1e-5, self.Q)
-    dS = as_vector([project(-self.dSdx / slope, self.Q),
-                        project(-self.dSdy / slope, self.Q)])
-    return dS
-    
+
 class VelocityBalance_2(object):
 
-<<<<<<< HEAD
-  def __init__(self, mesh, H, S, adot, l, Uobs=None,Uobs_mask=None,alpha=[0.0,0.0,0.0],dS_in=None):
-=======
   def __init__(self, mesh, H, S, adot, l, Uobs=None,Uobs_mask=None,N_data = None,NO_DATA=-9999):
->>>>>>> a22dd99f
     set_log_level(PROGRESS)
 
     Q = FunctionSpace(mesh, "CG", 1)
@@ -1706,7 +1673,7 @@
     Nx = TrialFunction(Q)
     Ny = TrialFunction(Q)
     
-    # smoothing radius l in init call:
+    # smoothing radius :
     kappa = Function(Q)
     kappa.vector()[:] = l
     
@@ -1718,14 +1685,6 @@
     solve(lhs(R_dSdx) == rhs(R_dSdx), dSdx)
     solve(lhs(R_dSdy) == rhs(R_dSdy), dSdy)
 
-<<<<<<< HEAD
-    slope = project(sqrt(dSdx**2 + dSdy**2) + 1e-10, Q)
-    if not dS_in:
-      dS = as_vector([project(-dSdx / slope, Q),
-                        project(-dSdy / slope, Q)])
-    else:
-      dS = dS_in
-=======
     # Replace values of slope that are known
     # I don't think this works in parallel, but it works for now...
     # Note I did try conditionals here, to bad effect!
@@ -1751,7 +1710,6 @@
     slope = project(sqrt(dSdx2**2 + dSdy2**2) + 1e-10, Q)
     dS = as_vector([project(-dSdx2 / slope, Q),
                         project(-dSdy2 / slope, Q)])
->>>>>>> a22dd99f
     
     def inside(x,on_boundary):
       return on_boundary
@@ -1767,16 +1725,9 @@
 
     if Uobs_mask:
         dx_masked = Measure('dx')[Uobs_mask]
-<<<<<<< HEAD
-        self.I = ln((Ubmag+1.0)/(Uobs+1.0))**2*dx_masked(1) + alpha[0]*dot(grad(Uobs),grad(Uobs))*dx + alpha[1]*dot(grad(adot),grad(adot))*dx + alpha[2]*dot(grad(H),grad(H))*dx
-    else:
-        self.I = ln((Ubmag+1.0)/(Uobs+1.0))**2*dx + alpha[0]*dot(grad(Uobs),grad(Uobs))*dx + alpha[1]*dot(grad(adot),grad(adot))*dx + alpha[2]*dot(grad(H),grad(H))*dx
-
-=======
         self.I = ln(abs(Ubmag+1.)/abs(Uobs+1.))**2*dx_masked(1)
     else:
         self.I = ln(abs(Ubmag+1.)/abs(Uobs+1.))**2*dx
->>>>>>> a22dd99f
 
     
     self.forward_model = (phi + tau*div(H*dS*phi)) * (div(dUbmag*dS*H) - adot) * dx
@@ -1784,8 +1735,8 @@
     self.adjoint_model = derivative(self.I,Ubmag,phi) + ((dlamda + tau*div(dlamda*dS*H))*(div(phi*dS*H)) )*dx
 
     self.g_Uobs = derivative(self.I,Uobs,phi)
-    self.g_adot = derivative(self.I,adot,phi) - (lamda + tau*div(lamda*dS*H))*phi*dx
-    self.g_H = derivative(self.I,H,phi) + (lamda + tau*div(lamda*dS*H))*div(Ubmag*dS*phi)*dx + tau*div(lamda*dS*phi)*(div(Ubmag*dS*H) - adot)*dx
+    self.g_adot = -(lamda + tau*div(lamda*dS*H))*phi*dx
+    self.g_H = (lamda + tau*div(lamda*dS*H))*div(Ubmag*dS*phi)*dx + tau*div(lamda*dS*phi)*(div(Ubmag*dS*H) - adot)*dx
 
     self.H = H
     self.S = S
